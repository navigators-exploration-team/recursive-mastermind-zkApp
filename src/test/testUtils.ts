--- conflicted
+++ resolved
@@ -96,105 +96,12 @@
  * The array is intended to be used as a guess in the game.
  * @returns - An array of four randomly generated numbers.
  */
-<<<<<<< HEAD
-function generateRandomGuess(): number[] {
-=======
 function generateRandomGuess(secret: number[]): number[] {
->>>>>>> 2a19fcfc
   const numbers = new Set<number>();
 
   while (numbers.size < 4) {
     numbers.add(generateRandomNumber());
   }
-<<<<<<< HEAD
-
-  return Array.from(numbers);
-}
-
-/**
- * In this function, guesses are obtained from a predefined list of actions.
- * @param winnerFlag - A flag that determines the outcome of the function: `0` produces results on behalf of the codeMaster, `1` for the codeBreaker, and `2` for an unsolved game case.
- * @param actions - A predetermined list of number sequences that can represent guesses or solutions. These are used to simulate guesses.
- * @param round - The number of rounds to be simulated. In each round, both `.makeGuess()` and `.giveClue()` methods are executed; hence, one round consists of two consecutive turns.
- * @param lastProof - The `StepProgramProof` instance that initiates the recursive proof generation process.
- * @param codeBreakerKey - The private key of the codeBreaker, used for signature creation.
- * @param codeMasterKey - The private key of the codeMaster, used for signature creation.
- * @param salt - The salt used in the hash function to prevent pre-image attacks.
- * @param secretCombination - The secret combination of the game, specified by the codeMaster.
- * @returns - A `StepProgramProof` instance.
- */
-export const generateTestProofs = async (
-  round: number,
-  winnerFlag: number,
-  actions: typeof guessConfig1,
-  lastProof: StepProgramProof,
-  codeBreakerKey: PrivateKey,
-  codeMasterKey: PrivateKey,
-  salt: Field
-): Promise<StepProgramProof> => {
-  const secretCombination = actions.secret;
-  const guesses = actions.totalAttempts;
-
-  if (winnerFlag == 0) {
-    for (let i = 0; i < round; i++) {
-      const guess = guesses[i];
-
-      lastProof = await StepProgramMakeGuess(lastProof, guess, codeBreakerKey);
-
-      lastProof = await StepProgramGiveClue(
-        lastProof,
-        secretCombination,
-        salt,
-        codeMasterKey
-      );
-    }
-
-    return lastProof;
-  } else if (winnerFlag == 1) {
-    for (let i = 0; i < round - 1; i++) {
-      const guess = guesses[i];
-
-      lastProof = await StepProgramMakeGuess(lastProof, guess, codeBreakerKey);
-
-      lastProof = await StepProgramGiveClue(
-        lastProof,
-        secretCombination,
-        salt,
-        codeMasterKey
-      );
-    }
-
-    lastProof = await StepProgramMakeGuess(
-      lastProof,
-      secretCombination,
-      codeBreakerKey
-    );
-
-    lastProof = await StepProgramGiveClue(
-      lastProof,
-      secretCombination,
-      salt,
-      codeMasterKey
-    );
-
-    return lastProof;
-  } else if (winnerFlag == 2) {
-    for (let i = 0; i < round; i++) {
-      let guess = generateRandomGuess();
-
-      lastProof = await StepProgramMakeGuess(lastProof, guess, codeBreakerKey);
-
-      lastProof = await StepProgramGiveClue(
-        lastProof,
-        secretCombination,
-        salt,
-        codeMasterKey
-      );
-    }
-    return lastProof;
-  } else {
-    throw new Error('WinnerFlag is not valid!');
-=======
   let output = Array.from(numbers);
 
   if (output === secret) {
@@ -381,7 +288,6 @@
     return lastProof;
   } else {
     throw new Error('Winner flag is not valid!');
->>>>>>> 2a19fcfc
   }
 };
 
@@ -392,15 +298,9 @@
  * @property {number[][]} totalAttempts - A predefined sequence of guesses used during the game.
  *                                        Each nested array represents a single guess attempt.
  */
-<<<<<<< HEAD
-export const guessConfig1 = {
-  secret: [6, 3, 8, 4],
-
-=======
 const secretCombination = [6, 3, 8, 4];
 
 const gameGuesses = {
->>>>>>> 2a19fcfc
   totalAttempts: [
     [1, 2, 3, 4],
     [5, 6, 7, 8],
@@ -409,11 +309,7 @@
     [5, 8, 3, 2],
     [5, 3, 7, 2],
     [5, 3, 8, 1],
-<<<<<<< HEAD
-    [6, 3, 8, 2],
-=======
     [3, 1, 7, 2],
->>>>>>> 2a19fcfc
     [5, 4, 8, 2],
     [5, 3, 6, 2],
     [5, 3, 8, 9],
@@ -421,12 +317,9 @@
     [7, 3, 8, 2],
     [5, 2, 8, 3],
     [8, 3, 5, 2],
-<<<<<<< HEAD
-=======
     [8, 3, 3, 2],
     [7, 1, 3, 8],
     [4, 3, 5, 2],
     [4, 7, 3, 1],
->>>>>>> 2a19fcfc
   ],
 };