import { PER_ATTEMPT_GAME_DURATION, MastermindZkApp } from '../Mastermind';

import {
  Field,
  Mina,
  PrivateKey,
  PublicKey,
  AccountUpdate,
  Poseidon,
  UInt64,
  UInt32,
  fetchAccount,
  fetchLastBlock,
  Lightnet,
} from 'o1js';

import {
  compressCombinationDigits,
  compressRewardAndFinalizeSlot,
  compressTurnCountMaxAttemptSolved,
  deserializeCombinationHistory,
  separateCombinationDigits,
  separateTurnCountAndMaxAttemptSolved,
  serializeClue,
  serializeClueHistory,
  serializeCombinationHistory,
} from '../utils';

import { generateTestProofs, gameGuesses } from './testUtils';

import { StepProgram, StepProgramProof } from '../stepProgram';

import {
  StepProgramCreateGame,
  StepProgramGiveClue,
  StepProgramMakeGuess,
} from './testUtils';
import { players } from './mock';

describe('Mastermind ZkApp Tests', () => {
  // Global variables
  const testEnvironment = process.env.TEST_ENV ?? 'local';
  const logsEnabled = process.env.LOGS_ENABLED === '1';
  const localTest = testEnvironment === 'local';
  let fee = localTest ? 0 : 1e9;
  let proofsEnabled = false;
  let REWARD_AMOUNT = 100000;
  let MINA_NODE_ENDPOINT: string;
  let MINA_ARCHIVE_ENDPOINT: string;
  let MINA_EXPLORER: string;

  if (testEnvironment === 'devnet') {
    MINA_NODE_ENDPOINT = 'https://api.minascan.io/node/devnet/v1/graphql';
    MINA_ARCHIVE_ENDPOINT = 'https://api.minascan.io/archive/devnet/v1/graphql';
    MINA_EXPLORER = 'https://minascan.io/devnet/tx/';
  } else if (testEnvironment === 'lightnet') {
    MINA_NODE_ENDPOINT = 'http://127.0.0.1:8080/graphql';
    MINA_ARCHIVE_ENDPOINT = 'http://127.0.0.1:8282';
    MINA_EXPLORER =
      'file:///Users/kadircan/.cache/zkapp-cli/lightnet/explorer/v0.2.2/index.html?target=block&numberOrHash=';
  }

  // Keys
  let codeMasterKey: PrivateKey;
  let codeBreakerKey: PrivateKey;
  let refereeKey: PrivateKey;
  let intruderKey: PrivateKey;

  // Public keys
  let codeMasterPubKey: PublicKey;
  let codeBreakerPubKey: PublicKey;
  let refereePubKey: PublicKey;
  let intruderPubKey: PublicKey;

  // ZkApp
  let zkappAddress: PublicKey;
  let zkappPrivateKey: PrivateKey;
  let zkapp: MastermindZkApp;

  // Variables
  let codeMasterSalt: Field;
  let secretCombination: number[];

  // Proofs
  let partialProof: StepProgramProof;
  let completedProof: StepProgramProof;
  // let intruderProof: StepProgramProof;
  let wrongProof: StepProgramProof;

  // Local Mina blockchain
  let Local: Awaited<ReturnType<typeof Mina.LocalBlockchain>>;

  // Helper functions
  function log(...args: any[]) {
    if (logsEnabled) {
      console.log(...args);
    }
  }

  /**
   * Wait for a transaction to be included in a block and fetch the account.
   * @param tx The transaction to wait for
   * @param keys The keys to sign the transaction
   * @param accountsToFetch The accounts to fetch after the transaction is included
   */
  async function waitTransactionAndFetchAccount(
    tx: Awaited<ReturnType<typeof Mina.transaction>>,
    keys: PrivateKey[],
    accountsToFetch?: PublicKey[]
  ) {
    try {
      log('proving and sending transaction');
      await tx.prove();
      const pendingTransaction = await tx.sign(keys).send();

      log('waiting for transaction to be included in a block');
      if (!localTest) {
        log(`${MINA_EXPLORER}${pendingTransaction.hash}`);
        const status = await pendingTransaction.safeWait();
        if (status.status === 'rejected') {
          log('Transaction rejected', JSON.stringify(status.errors));
          throw new Error(
            'Transaction was rejected: ' + JSON.stringify(status.errors)
          );
        }

        if (accountsToFetch) {
          await fetchAccounts(accountsToFetch);
        }
      }
    } catch (error) {
      log('error', error);
      throw error;
    }
  }

  /**
   * Fetch given accounts from the Mina to local cache.
   * @param accounts List of account public keys to fetch
   */
  async function fetchAccounts(accounts: PublicKey[]) {
    if (localTest) return;
    for (let account of accounts) {
      await fetchAccount({ publicKey: account });
    }
  }

  /**
   * Deploy a fresh Mastermind ZkApp contract.
   * @param zkapp The MastermindZkApp instance
   * @param deployerKey Key of the account funding the deploy
   * @param zkappKey Key of the new zkApp
   */
  async function deployZkApp(
    zkapp: MastermindZkApp,
    deployerKey: PrivateKey,
    zkappPrivateKey: PrivateKey
  ) {
    const deployerAccount = deployerKey.toPublicKey();
    const tx = await Mina.transaction(
      { sender: deployerAccount, fee },
      async () => {
        AccountUpdate.fundNewAccount(deployerAccount);
        await zkapp.deploy();
      }
    );

    await waitTransactionAndFetchAccount(
      tx,
      [deployerKey, zkappPrivateKey],
      [zkappAddress]
    );
  }

  /**
   * Initialize the game on-chain (sets the secret combination, salt, max attempts, and referee), and funds the contract with the reward amount.
   * @param zkapp The MastermindZkApp instance
   * @param deployerKey Key of the account funding the deploy
   * @param secretCombination The secret combination
   * @param salt The salt to use protecting from pre-image attacks
   * @param maxAttempt Number of max attempts allowed
   * @param refereeKey Key of the referee
   */
  async function initializeGame(
    zkapp: MastermindZkApp,
    deployerKey: PrivateKey,
    secretCombination: number[],
    salt: Field,
    maxAttempt: number,
    refereeKey: PrivateKey
  ) {
    const deployerAccount = deployerKey.toPublicKey();
    const refereeAccount = refereeKey.toPublicKey();

    const unseparatedCombination = compressCombinationDigits(
      secretCombination.map(Field)
    );
    const initTx = await Mina.transaction(
      { sender: deployerAccount, fee },
      async () => {
        await zkapp.initGame(
          unseparatedCombination,
          salt,
          Field.from(maxAttempt),
          refereeAccount,
          UInt64.from(REWARD_AMOUNT)
        );
      }
    );

    await waitTransactionAndFetchAccount(initTx, [deployerKey], [zkappAddress]);
  }

  /**
   * Helper function to expect initializeGame to fail.
   */
  async function expectInitializeGameToFail(
    zkapp: MastermindZkApp,
    deployerKey: PrivateKey,
    secretCombination: number[],
    salt: Field,
    maxAttempt: number,
    refereeKey: PrivateKey,
    expectedMsg?: string
  ) {
    const deployerAccount = deployerKey.toPublicKey();
    const refereeAccount = refereeKey.toPublicKey();

    const unseparatedCombination = compressCombinationDigits(
      secretCombination.map(Field)
    );
    try {
      const tx = await Mina.transaction(
        { sender: deployerAccount, fee },
        async () => {
          await zkapp.initGame(
            unseparatedCombination,
            salt,
            Field.from(maxAttempt),
            refereeAccount,
            UInt64.from(REWARD_AMOUNT)
          );
        }
      );
      await waitTransactionAndFetchAccount(tx, [deployerKey]);
    } catch (error: any) {
      log(error);
      expect(error.message).toContain(expectedMsg);
      return;
    }
<<<<<<< HEAD
    throw new Error('Initialization should have failed');
=======
    throw new Error('Game initialization should have failed');
>>>>>>> 33deb4f4
  }

  /**
   * Deploy and initialize the game.
   * @param zkapp The MastermindZkApp instance
   * @param deployerKey Key of the account funding the deploy
   * @param zkappPrivateKey Key of the new zkApp
   * @param secretCombination The secret combination
   * @param salt The salt to use protecting from pre-image attacks
   * @param maxAttempt Number of max attempts allowed
   * @param refereeKey Key of the referee
   */
  async function deployAndInitializeGame(
    zkapp: MastermindZkApp,
    deployerKey: PrivateKey,
    zkappPrivateKey: PrivateKey,
    secretCombination: number[],
    salt: Field,
    maxAttempt: number,
    refereeKey: PrivateKey
  ) {
    const deployerAccount = deployerKey.toPublicKey();
    const refereeAccount = refereeKey.toPublicKey();

    const unseparatedCombination = compressCombinationDigits(
      secretCombination.map(Field)
    );

    const tx = await Mina.transaction(
      { sender: deployerAccount, fee },
      async () => {
        AccountUpdate.fundNewAccount(deployerAccount);
        await zkapp.deploy();
        await zkapp.initGame(
          unseparatedCombination,
          salt,
          Field.from(maxAttempt),
          refereeAccount,
          UInt64.from(REWARD_AMOUNT)
        );
      }
    );

    await waitTransactionAndFetchAccount(
      tx,
      [deployerKey, zkappPrivateKey],
      [zkappAddress, deployerAccount]
    );
  }

  /**
   * Prepare a new game.
   */
  async function prepareNewGame() {
    zkappPrivateKey = PrivateKey.random();
    zkappAddress = zkappPrivateKey.toPublicKey();
    zkapp = new MastermindZkApp(zkappAddress);

    await deployAndInitializeGame(
      zkapp,
      codeMasterKey,
      zkappPrivateKey,
      secretCombination,
      codeMasterSalt,
      7,
      refereeKey
    );

    await acceptGame(codeBreakerPubKey, codeBreakerKey);
  }

  /**
   * Helper function to expect a proof submission to fail.
   */
  async function expectProofSubmissionToFail(
    proof: StepProgramProof,
    winnerPubKey: PublicKey,
    expectedMsg?: string
  ) {
    try {
      const tx = await Mina.transaction(
        { sender: codeMasterPubKey, fee },
        async () => {
          await zkapp.submitGameProof(proof, winnerPubKey);
        }
      );

      await waitTransactionAndFetchAccount(tx, [codeMasterKey]);
    } catch (error: any) {
      log(error);
      expect(error.message).toContain(expectedMsg);
      return;
    }
    throw new Error('Proof submission should have failed');
  }

  /**
   * Helper function to submit a game proof.
   */
  async function submitGameProof(
    proof: StepProgramProof,
    winnerPubKey: PublicKey,
    shouldClaim: boolean
  ) {
    await fetchAccounts([winnerPubKey, zkappAddress]);
    const winnerBalance = Mina.getBalance(winnerPubKey);
    const submitGameProofTx = await Mina.transaction(
      { sender: refereePubKey, fee },
      async () => {
        await zkapp.submitGameProof(proof, winnerPubKey ?? codeMasterPubKey);
      }
    );

    await waitTransactionAndFetchAccount(
      submitGameProofTx,
      [refereeKey],
      [zkappAddress]
    );

    const contractBalance = Mina.getBalance(zkappAddress);
    expect(Number(contractBalance.toBigInt())).toEqual(
      shouldClaim ? 0 : 2 * REWARD_AMOUNT
    );

    const winnerNewBalance = Mina.getBalance(winnerPubKey);
    expect(
      Number(winnerNewBalance.toBigInt() - winnerBalance.toBigInt())
    ).toEqual(shouldClaim ? 2 * REWARD_AMOUNT : 0);
  }

  /**
   * Helper function to claim reward from codeBreaker or codeMaster.
   */
  async function claimReward(
    claimer: PublicKey,
    claimerKey: PrivateKey,
    reimbursed = false
  ) {
    await fetchAccounts([claimer, zkappAddress]);
    const claimerBalance = Mina.getBalance(claimer);
    const claimRewardTx = await Mina.transaction(
      { sender: claimer, fee },
      async () => {
        await zkapp.claimReward();
      }
    );

    await waitTransactionAndFetchAccount(
      claimRewardTx,
      [claimerKey],
      [zkappAddress, claimer]
    );

    const contractBalance = Mina.getBalance(zkappAddress);
    expect(Number(contractBalance.toBigInt())).toEqual(0);

    const claimerNewBalance = Mina.getBalance(claimer);
    expect(
      Number(claimerNewBalance.toBigInt() - claimerBalance.toBigInt())
    ).toEqual(
      (reimbursed ? REWARD_AMOUNT : 2 * REWARD_AMOUNT) - (localTest ? 0 : fee)
    );
  }

  /**
   * Helper to expect claim reward to fail.
   */
  async function expectClaimRewardToFail(
    claimer: PublicKey,
    claimerKey: PrivateKey,
    expectedMsg?: string
  ) {
    try {
      await fetchAccounts([claimer, zkappAddress]);
      const tx = await Mina.transaction({ sender: claimer, fee }, async () => {
        await zkapp.claimReward();
      });

      await waitTransactionAndFetchAccount(tx, [claimerKey]);
    } catch (error: any) {
      log(error);
      expect(error.message).toContain(expectedMsg);
      return;
    }
    throw new Error('Claim reward should have failed');
  }

  /**
   * Helper function to accept a game from player.
   */
  async function acceptGame(player: PublicKey, playerKey: PrivateKey) {
    const acceptGameTx = await Mina.transaction(
      { sender: player, fee },
      async () => {
        await zkapp.acceptGame();
      }
    );

    await waitTransactionAndFetchAccount(
      acceptGameTx,
      [playerKey],
      [zkappAddress, player]
    );
  }

  /**
   * Helper function to expect accept game to fail
   */
  async function expectAcceptGameToFail(
    player: PublicKey,
    playerKey: PrivateKey,
    expectedMsg?: string
  ) {
    try {
      const tx = await Mina.transaction({ sender: player, fee }, async () => {
        await zkapp.acceptGame();
      });
      await waitTransactionAndFetchAccount(tx, [playerKey]);
    } catch (error: any) {
      log(error);
      expect(error.message).toContain(expectedMsg);
      return;
    }
    throw new Error('Accept game should have failed');
  }

  /**
   * Helper function to make a guess.
   */
  async function makeGuess(
    player: PublicKey,
    playerKey: PrivateKey,
    unseparatedGuess: Field
  ) {
    await fetchAccounts([zkappAddress]);
    const guessTx = await Mina.transaction(
      { sender: player, fee },
      async () => {
        await zkapp.makeGuess(unseparatedGuess);
      }
    );

    await waitTransactionAndFetchAccount(guessTx, [playerKey], [zkappAddress]);
  }

  /**
   * Helper function to expect make guess to fail.
   */
  async function expectMakeGuessToFail(
    player: PublicKey,
    playerKey: PrivateKey,
    unseparatedGuess: Field,
    expectedMsg?: string
  ) {
    try {
      const tx = await Mina.transaction({ sender: player, fee }, async () => {
        await zkapp.makeGuess(unseparatedGuess);
      });
      await waitTransactionAndFetchAccount(tx, [playerKey]);
    } catch (error: any) {
      log(error);
      expect(error.message).toContain(expectedMsg);
      return;
    }
    throw new Error('Make guess should have failed');
  }

  /**
   * Helper function to give a clue.
   */
  async function giveClue(
    player: PublicKey,
    playerKey: PrivateKey,
    unseparatedCombination: Field,
    salt: Field
  ) {
    await fetchAccounts([zkappAddress]);
    const clueTx = await Mina.transaction({ sender: player, fee }, async () => {
      await zkapp.giveClue(unseparatedCombination, salt);
    });

    await waitTransactionAndFetchAccount(clueTx, [playerKey], [zkappAddress]);
  }

  /**
   * Helper function to expect give clue to fail.
   */
  async function expectGiveClueToFail(
    player: PublicKey,
    playerKey: PrivateKey,
    unseparatedCombination: Field,
    salt: Field,
    expectedMsg?: string
  ) {
    try {
      const tx = await Mina.transaction({ sender: player, fee }, async () => {
        await zkapp.giveClue(unseparatedCombination, salt);
      });
      await waitTransactionAndFetchAccount(tx, [playerKey]);
    } catch (error: any) {
      log(error);
      expect(error.message).toContain(expectedMsg);
      return;
    }
    throw new Error('Give clue should have failed');
  }

  /**
   * Helper function to penalize a player.
   */
  async function forfeitWinForPlayer(
    refereeKey: PrivateKey,
    playerPubKey: PublicKey
  ) {
    const refereePubKey = refereeKey.toPublicKey();
    await fetchAccounts([playerPubKey, zkappAddress]);
    const playerPrevBalance = Mina.getBalance(playerPubKey);
    const penaltyTx = await Mina.transaction(
      { sender: refereePubKey, fee },
      async () => {
        await zkapp.forfeitWin(playerPubKey);
      }
    );

    await waitTransactionAndFetchAccount(
      penaltyTx,
      [refereeKey],
      [zkappAddress, playerPubKey]
    );

    const contractBalance = Mina.getBalance(zkappAddress);
    expect(Number(contractBalance.toBigInt())).toEqual(0);

    const playerNewBalance = Mina.getBalance(playerPubKey);
    expect(
      Number(playerNewBalance.toBigInt() - playerPrevBalance.toBigInt())
    ).toEqual(2 * REWARD_AMOUNT);
  }

  /**
   * Helper function to fetch the latest block and return the global slot
   */
  async function getGlobalSlot() {
    const latestBlock = await fetchLastBlock(MINA_NODE_ENDPOINT);

    return latestBlock.globalSlotSinceGenesis.toBigint();
  }

  /**
   * Helper function to wait for SLOT_DURATION.
   */
  async function waitForFinalize() {
    if (localTest) {
      // Move the global slot forward
      let [, maxAttempts] = separateTurnCountAndMaxAttemptSolved(
        zkapp.turnCountMaxAttemptsIsSolved.get()
      );
      Local.incrementGlobalSlot(
        Number(maxAttempts.toBigInt()) * PER_ATTEMPT_GAME_DURATION
      );
    } else {
      // Wait for the game duration
      await fetchAccount({ publicKey: zkappAddress });
      let finalizeSlot = zkapp.rewardFinalizeSlot.get();
      while (true) {
        let currentSlot = await getGlobalSlot();
        if (currentSlot >= finalizeSlot.toBigInt()) {
          break;
        }

        // Wait for 3 min
        await new Promise((resolve) => setTimeout(resolve, 3 * 60 * 1000));
        await fetchLastBlock(MINA_NODE_ENDPOINT);
      }
    }
  }

  beforeAll(async () => {
    // Compile StepProgram and MastermindZkApp
    await StepProgram.compile({
      proofsEnabled,
    });
    if (testEnvironment !== 'local') {
      await MastermindZkApp.compile();
    }

    if (testEnvironment === 'local') {
      // Set up the Mina local blockchain
      Local = await Mina.LocalBlockchain({ proofsEnabled });
      Mina.setActiveInstance(Local);

      // Assign local test accounts
      codeMasterKey = Local.testAccounts[0].key;
      codeMasterPubKey = codeMasterKey.toPublicKey();

      codeBreakerKey = Local.testAccounts[1].key;
      codeBreakerPubKey = codeBreakerKey.toPublicKey();

      intruderKey = Local.testAccounts[2].key;
      intruderPubKey = intruderKey.toPublicKey();

      refereeKey = Local.testAccounts[3].key;
      refereePubKey = refereeKey.toPublicKey();
    } else if (testEnvironment === 'devnet') {
      // Set up the Mina devnet
      const Network = Mina.Network({
        mina: MINA_NODE_ENDPOINT,
        archive: MINA_ARCHIVE_ENDPOINT,
      });

      Mina.setActiveInstance(Network);

      // Assign devnet test accounts
      codeMasterKey = players[0][0];
      codeMasterPubKey = players[0][1];

      codeBreakerKey = players[1][0];
      codeBreakerPubKey = players[1][1];

      intruderKey = players[2][0];
      intruderPubKey = players[2][1];

      refereeKey = players[3][0];
      refereePubKey = players[3][1];
    } else if (testEnvironment === 'lightnet') {
      // Set up the Mina lightnet
      const Network = Mina.Network({
        mina: MINA_NODE_ENDPOINT,
        archive: MINA_ARCHIVE_ENDPOINT,
        lightnetAccountManager: 'http://127.0.0.1:8181',
      });

      Mina.setActiveInstance(Network);

      // Assign lightnet test accounts
      codeMasterKey = (await Lightnet.acquireKeyPair()).privateKey;
      codeMasterPubKey = codeMasterKey.toPublicKey();

      codeBreakerKey = (await Lightnet.acquireKeyPair()).privateKey;
      codeBreakerPubKey = codeBreakerKey.toPublicKey();

      intruderKey = (await Lightnet.acquireKeyPair()).privateKey;
      intruderPubKey = intruderKey.toPublicKey();

      refereeKey = (await Lightnet.acquireKeyPair()).privateKey;
      refereePubKey = refereeKey.toPublicKey();
    }

    // Initialize codeMasterSalt & secret combination
    codeMasterSalt = Field.random();
    secretCombination = [7, 1, 6, 3];

    // Prepare brand-new MastermindZkApp for tests
    zkappPrivateKey = PrivateKey.random();
    zkappAddress = zkappPrivateKey.toPublicKey();
    zkapp = new MastermindZkApp(zkappAddress);

    // Base case: Create a new game
    wrongProof = await StepProgramCreateGame(
      secretCombination,
      codeMasterSalt,
      codeMasterKey
    );

    // Make a guess with wrong answer
    wrongProof = await StepProgramMakeGuess(
      wrongProof,
      secretCombination,
      codeBreakerKey
    );

    // Give clue with wrong answer
    wrongProof = await StepProgramGiveClue(
      wrongProof,
      secretCombination,
      codeMasterSalt,
      codeMasterKey
    );

    secretCombination = [1, 2, 3, 4];

    // Build a "completedProof" that solves the game
    // This portion uses your StepProgram to create valid proofs off-chain.

    // 1. createGame
    partialProof = await StepProgramCreateGame(
      secretCombination,
      codeMasterSalt,
      codeMasterKey
    );

    // 2. makeGuess
    partialProof = await StepProgramMakeGuess(
      partialProof,
      [2, 1, 3, 4],
      codeBreakerKey
    );

    // 3. giveClue
    partialProof = await StepProgramGiveClue(
      partialProof,
      secretCombination,
      codeMasterSalt,
      codeMasterKey
    );

    // 4. second guess
    completedProof = await StepProgramMakeGuess(
      partialProof,
      secretCombination,
      codeBreakerKey
    );

    // 5. giveClue & final
    completedProof = await StepProgramGiveClue(
      completedProof,
      secretCombination,
      codeMasterSalt,
      codeMasterKey
    );
  });

  describe('Deploy & Initialize Flow', () => {
    beforeEach(() => {
      log(expect.getState().currentTestName);
    });

    it('Deploy a Mastermind zkApp', async () => {
      await deployZkApp(zkapp, codeMasterKey, zkappPrivateKey);
    });

    it('Reject calling acceptGame method before initGame', async () => {
      const expectedMsg = 'The game has not been initialized yet!';
      await expectAcceptGameToFail(
        codeBreakerPubKey,
        codeBreakerKey,
        expectedMsg
      );
    });

    it('Reject calling submitGameProof method before initGame', async () => {
      const expectedMsg = 'The game has not been initialized yet!';
      await expectProofSubmissionToFail(
        wrongProof,
        codeMasterPubKey,
        expectedMsg
      );
    });

    it('Reject initGame if maxAttempts > 15', async () => {
      const expectedMsg = 'The maximum number of attempts allowed is 15!';
      await expectInitializeGameToFail(
        zkapp,
        codeMasterKey,
        secretCombination,
        codeMasterSalt,
        20,
        refereeKey,
        expectedMsg
      );
    });

    it('Reject initGame if maxAttempts < 5', async () => {
      const expectedMsg = 'The minimum number of attempts allowed is 5!';
      await expectInitializeGameToFail(
        zkapp,
        codeMasterKey,
        secretCombination,
        codeMasterSalt,
        4,
        refereeKey,
        expectedMsg
      );
    });

    it('Reject initGame if reward amount is 0', async () => {
      const expectedMsg = 'The reward amount must be greater than zero!';
      REWARD_AMOUNT = 0;
      await expectInitializeGameToFail(
        zkapp,
        codeMasterKey,
        secretCombination,
        codeMasterSalt,
        5,
        refereeKey,
        expectedMsg
      );
      REWARD_AMOUNT = 100000;
    });

    it('Reject makeGuess before initGame', async () => {
      const expectedMsg = 'The game has not been initialized yet!';
      await expectMakeGuessToFail(
        codeBreakerPubKey,
        codeBreakerKey,
        compressCombinationDigits([2, 1, 3, 4].map(Field)),
        expectedMsg
      );
    });

    it('Reject giveClue before initGame', async () => {
      const expectedMsg = 'The game has not been initialized yet!';
      await expectGiveClueToFail(
        codeMasterPubKey,
        codeMasterKey,
        compressCombinationDigits([2, 1, 3, 4].map(Field)),
        codeMasterSalt,
        expectedMsg
      );
    });

    it('Initializes the game successfully', async () => {
      const maxAttempts = 5;
      await initializeGame(
        zkapp,
        codeMasterKey,
        secretCombination,
        codeMasterSalt,
        maxAttempts,
        refereeKey
      );

      expect(zkapp.turnCountMaxAttemptsIsSolved.get()).toEqual(
        compressTurnCountMaxAttemptSolved([1, maxAttempts, 0].map(Field))
      );
      expect(zkapp.codeMasterId.get()).toEqual(
        Poseidon.hash(codeMasterPubKey.toFields())
      );
      expect(zkapp.refereeId.get()).toEqual(
        Poseidon.hash(refereePubKey.toFields())
      );
      expect(zkapp.solutionHash.get()).toEqual(
        Poseidon.hash([
          ...separateCombinationDigits(Field(1234)),
          codeMasterSalt,
        ])
      );
      expect(zkapp.rewardFinalizeSlot.get()).toEqual(
        compressRewardAndFinalizeSlot(
          UInt64.from(REWARD_AMOUNT),
          UInt32.from(0)
        )
      );

      // All other fields should be 0
      expect(zkapp.packedGuessHistory.get()).toEqual(Field(0));
      expect(zkapp.codeBreakerId.get()).toEqual(Field(0));
      expect(zkapp.packedClueHistory.get()).toEqual(Field(0));

      // Contract should be funded with the reward amount
      expect(Number(Mina.getBalance(zkappAddress).toBigInt())).toEqual(
        REWARD_AMOUNT
      );
    });
  });

  describe('Accepting a Game and Solve', () => {
    beforeEach(() => {
      log(expect.getState().currentTestName);
    });

    it('Reject submitGameProof before acceptGame', async () => {
      const expectedMsg =
        'The game has not been accepted by the codeBreaker yet!';
      await expectProofSubmissionToFail(
        wrongProof,
        codeMasterPubKey,
        expectedMsg
      );
    });

    it('Reject makeGuess before acceptGame', async () => {
      const expectedMsg =
        'The game has not been accepted by the codeBreaker yet!';
      await expectMakeGuessToFail(
        codeBreakerPubKey,
        codeBreakerKey,
        compressCombinationDigits([2, 1, 3, 4].map(Field)),
        expectedMsg
      );
    });

    it('Reject giveClue before acceptGame', async () => {
      const expectedMsg =
        'The game has not been accepted by the codeBreaker yet!';
      await expectGiveClueToFail(
        codeMasterPubKey,
        codeMasterKey,
        compressCombinationDigits([2, 1, 3, 4].map(Field)),
        codeMasterSalt,
        expectedMsg
      );
    });

    it('Accept the game successfully', async () => {
      await acceptGame(codeBreakerPubKey, codeBreakerKey);

      const codeBreakerId = zkapp.codeBreakerId.get();
      expect(codeBreakerId.toBigInt()).toEqual(
        Poseidon.hash(codeBreakerPubKey.toFields()).toBigInt()
      );
    });

    it('Reject accepting the game again', async () => {
      const expectedMsg =
        'The game has already been accepted by the codeBreaker!';
      await expectAcceptGameToFail(
        codeBreakerPubKey,
        codeBreakerKey,
        expectedMsg
      );
    });

    it('Reject submitting a proof with wrong secret', async () => {
      const expectedMsg =
        'The solution hash is not same as the one stored on-chain!';
      await expectProofSubmissionToFail(
        wrongProof,
        codeBreakerPubKey,
        expectedMsg
      );
    });

    it('Reject claiming reward before solving', async () => {
      const expectedMsg = 'You are not the winner of this game!';
      await expectClaimRewardToFail(
        codeBreakerPubKey,
        codeBreakerKey,
        expectedMsg
      );
    });

    it('Reject reward claim from intruder', async () => {
      const expectedMsg =
        'You are not the codeMaster or codeBreaker of this game!';
      await expectClaimRewardToFail(intruderPubKey, intruderKey, expectedMsg);
    });

    it('Submit with correct game proof and wrong winner', async () => {
      await submitGameProof(completedProof, codeMasterPubKey, false);

      const [turnCount, , isSolved] = separateTurnCountAndMaxAttemptSolved(
        zkapp.turnCountMaxAttemptsIsSolved.get()
      );

      expect(turnCount.toBigInt()).toEqual(
        completedProof.publicOutput.turnCount.toBigInt()
      );
      expect(isSolved.toBigInt()).toEqual(1n);

      expect(zkapp.codeBreakerId.get()).toEqual(
        Poseidon.hash(codeBreakerPubKey.toFields())
      );

      const expectedGuessHistory = serializeCombinationHistory(
        [[2, 1, 3, 4], secretCombination].map((digits) =>
          compressCombinationDigits(digits.map(Field))
        )
      );

      expect(zkapp.packedGuessHistory.get().toBigInt()).toEqual(
        expectedGuessHistory.toBigInt()
      );

      const expectedClueHistory = serializeClueHistory(
        [
          [1, 1, 2, 2],
          [2, 2, 2, 2],
        ].map((digits) => serializeClue(digits.map(Field)))
      );
      expect(zkapp.packedClueHistory.get().toBigInt()).toEqual(
        expectedClueHistory.toBigInt()
      );
    });

    it('Reject submitting the same proof again', async () => {
      const expectedMsg = 'The game secret has already been solved!';
      await expectProofSubmissionToFail(
        completedProof,
        codeBreakerPubKey,
        expectedMsg
      );
    });

    it('Claim reward successfully', async () => {
      await claimReward(codeBreakerPubKey, codeBreakerKey);
    });
  });

  describe('codeMaster reimbursed reward', () => {
    beforeAll(async () => {
      zkappPrivateKey = PrivateKey.random();
      zkappAddress = zkappPrivateKey.toPublicKey();
      zkapp = new MastermindZkApp(zkappAddress);

      await deployAndInitializeGame(
        zkapp,
        codeMasterKey,
        zkappPrivateKey,
        secretCombination,
        codeMasterSalt,
        5,
        refereeKey
      );
    });

    beforeEach(() => {
      log(expect.getState().currentTestName);
    });

    it('codeMaster reimbursed reward succesfully', async () => {
      await claimReward(codeMasterPubKey, codeMasterKey, true);
    });

    it('Reject accepting the game after reimbursed', async () => {
      const expectedMsg = 'Code master reimbursement is already claimed!';
      await expectAcceptGameToFail(
        codeBreakerPubKey,
        codeBreakerKey,
        expectedMsg
      );
    });
  });

  describe('Submitting Correct Game Proof and Claiming Reward', () => {
    beforeAll(async () => {
      await prepareNewGame();
    });

    beforeEach(() => {
      log(expect.getState().currentTestName);
    });

    it('Submit with partial game proof', async () => {
      await submitGameProof(partialProof, codeBreakerPubKey, false);
    });

    it('Reject submitting the same partial proof again', async () => {
      const expectedMsg = 'Cannot submit a proof for a previous turn!';
      await expectProofSubmissionToFail(
        partialProof,
        codeBreakerPubKey,
        expectedMsg
      );
    });

    it('Submit with correct game proof with wrong winner', async () => {
      await submitGameProof(completedProof, codeMasterPubKey, false);
    });

    it('Reject submitting the same proof again', async () => {
      const expectedMsg = 'The game secret has already been solved!';
      await expectProofSubmissionToFail(
        partialProof,
        codeBreakerPubKey,
        expectedMsg
      );
    });

    it('Claim reward', async () => {
      await claimReward(codeBreakerPubKey, codeBreakerKey);
    });
  });

  describe('Code Breaker punished for timeout', () => {
    beforeAll(async () => {
      await prepareNewGame();
    });

    it('Penalty for codeBreaker', async () => {
      log('Penalty for codeBreaker');
      await forfeitWinForPlayer(refereeKey, codeMasterPubKey);
    });
  });

  describe('Code Master punished for timeout', () => {
    beforeAll(async () => {
      await prepareNewGame();
    });

    it('Penalty for codeMaster', async () => {
      log('Penalty for codeMaster');
      await forfeitWinForPlayer(refereeKey, codeBreakerPubKey);
    });
  });

  describe('Code Master wins', () => {
    beforeAll(async () => {
      await prepareNewGame();
    });

    beforeEach(() => {
      log(expect.getState().currentTestName);
    });

    it('Intruder tries to make guess before code creaker', async () => {
      const unseparatedGuess = compressCombinationDigits(
        [2, 1, 3, 4].map(Field)
      );

      const guessTx = async () => {
        await makeGuess(intruderPubKey, intruderKey, unseparatedGuess);
      };

      const expectedMsg = 'You are not the codeBreaker of this game!';
      await expect(guessTx()).rejects.toThrowError(expectedMsg);
    });

    it('makeGuess method', async () => {
      const unseparatedGuess = compressCombinationDigits(
        [2, 1, 3, 4].map(Field)
      );

      await makeGuess(codeBreakerPubKey, codeBreakerKey, unseparatedGuess);

      const expectedGuessHistory = serializeCombinationHistory(
        [[2, 1, 3, 4]].map((digits) =>
          compressCombinationDigits(digits.map(Field))
        )
      );
      expect(zkapp.packedGuessHistory.get().toBigInt()).toEqual(
        expectedGuessHistory.toBigInt()
      );
    });

    it('Intruder tries to give clue', async () => {
      const unseparatedCombination = compressCombinationDigits(
        [1, 2, 3, 4].map(Field)
      );

      const giveClueTx = async () => {
        await giveClue(
          intruderPubKey,
          intruderKey,
          unseparatedCombination,
          codeMasterSalt
        );
      };

      const expectedMsg =
        'Only the codeMaster of this game is allowed to give clue!';
      await expect(giveClueTx()).rejects.toThrowError(expectedMsg);
    });

    it('giveClue method', async () => {
      const unseparatedCombination = compressCombinationDigits(
        [1, 2, 3, 4].map(Field)
      );

      await giveClue(
        codeMasterPubKey,
        codeMasterKey,
        unseparatedCombination,
        codeMasterSalt
      );

      const expectedClueHistory = serializeClueHistory(
        [[1, 1, 2, 2]].map((digits) => serializeClue(digits.map(Field)))
      );
      expect(zkapp.packedClueHistory.get().toBigInt()).toEqual(
        expectedClueHistory.toBigInt()
      );
    });

    it('Intruder tries to make guess again', async () => {
      const unseparatedGuess = compressCombinationDigits(
        [1, 2, 3, 4].map(Field)
      );

      const guessTx = async () => {
        await makeGuess(intruderPubKey, intruderKey, unseparatedGuess);
      };

      const expectedMsg = 'You are not the codeBreaker of this game!';
      await expect(guessTx()).rejects.toThrowError(expectedMsg);
    });

    // Skip this test on devnet due to long wait time
    if (testEnvironment !== 'devnet') {
      it('Claim reward successfully', async () => {
        await waitForFinalize();
        await claimReward(codeMasterPubKey, codeMasterKey);
      });
    }
  });
  describe('StepProgramProof settlements tests', () => {
    beforeAll(async () => {
      secretCombination = [1, 2, 3, 4];
    });

    beforeEach(async () => {
      await prepareNewGame();
    });

    it('Should generate a proof with randomly chosen actions for codeMaster victory and settle.', async () => {
      const rounds = 15;
      const winnerFlag = 'codemaster-victory';

      const expectedMsg = 'You are not the winner of this game!';

      const CMVictoryProof = await generateTestProofs(
        winnerFlag,
        rounds,
        codeMasterSalt,
        secretCombination,
        codeBreakerKey,
        codeMasterKey
      );

      const publicOutputs = CMVictoryProof.publicOutput;

      await submitGameProof(CMVictoryProof);

      const [turnCount, , isSolved] = separateTurnCountAndMaxAttemptSolved(
        zkapp.turnCountMaxAttemptsIsSolved.get()
      );

      expect(publicOutputs.solutionHash).toEqual(zkapp.solutionHash.get());

      expect(turnCount.toBigInt()).toEqual(publicOutputs.turnCount.toBigInt());

      expect(isSolved.toBigInt()).toEqual(0n);

      expect(zkapp.codeBreakerId.get()).toEqual(
        Poseidon.hash(codeBreakerPubKey.toFields())
      );

      await expectClaimRewardToFail(
        codeBreakerPubKey,
        codeBreakerKey,
        expectedMsg
      );
      await claimReward(codeMasterPubKey, codeMasterKey);
    });

    it('Should generate a proof with predefined actions for codeMaster victory and settle.', async () => {
      const rounds = 15;
      const winnerFlag = 'codemaster-victory';

      const expectedMsg = 'You are not the winner of this game!';

      const CMVictoryProof = await generateTestProofs(
        winnerFlag,
        rounds,
        codeMasterSalt,
        secretCombination,
        codeBreakerKey,
        codeMasterKey,
        gameGuesses
      );

      const publicOutputs = CMVictoryProof.publicOutput;

      await submitGameProof(CMVictoryProof);

      const [turnCount, , isSolved] = separateTurnCountAndMaxAttemptSolved(
        zkapp.turnCountMaxAttemptsIsSolved.get()
      );

      const attemptList = gameGuesses.totalAttempts.slice(0, rounds);
      const expectedGuessHistory = deserializeCombinationHistory(
        zkapp.packedGuessHistory.get()
      );

      const separatedHistory = Array.from({ length: rounds }, (_, i) =>
        separateCombinationDigits(expectedGuessHistory[i]).map(Number)
      );

      expect(separatedHistory).toEqual(attemptList);
      expect(publicOutputs.solutionHash).toEqual(zkapp.solutionHash.get());

      expect(turnCount.toBigInt()).toEqual(publicOutputs.turnCount.toBigInt());

      expect(isSolved.toBigInt()).toEqual(0n);

      expect(zkapp.codeBreakerId.get()).toEqual(
        Poseidon.hash(codeBreakerPubKey.toFields())
      );

      await expectClaimRewardToFail(
        codeBreakerPubKey,
        codeBreakerKey,
        expectedMsg
      );
      await claimReward(codeMasterPubKey, codeMasterKey);
    });

    it('Should generate a proof with randomly chosen actions for codeBreaker victory and settle.', async () => {
      const rounds = 5;
      const winnerFlag = 'codebreaker-victory';

      const expectedMsg = 'You are not the winner of this game!';

      const CBVictoryProof = await generateTestProofs(
        winnerFlag,
        rounds,
        codeMasterSalt,
        secretCombination,
        codeBreakerKey,
        codeMasterKey
      );

      await submitGameProof(CBVictoryProof);

      const publicOutputs = CBVictoryProof.publicOutput;

      const [turnCount, , isSolved] = separateTurnCountAndMaxAttemptSolved(
        zkapp.turnCountMaxAttemptsIsSolved.get()
      );

      expect(publicOutputs.solutionHash).toEqual(zkapp.solutionHash.get());

      expect(turnCount.toBigInt()).toEqual(publicOutputs.turnCount.toBigInt());

      expect(isSolved.toBigInt()).toEqual(1n);

      expect(zkapp.codeBreakerId.get()).toEqual(
        Poseidon.hash(codeBreakerPubKey.toFields())
      );

      await expectClaimRewardToFail(
        codeMasterPubKey,
        codeMasterKey,
        expectedMsg
      );
      await claimReward(codeBreakerPubKey, codeBreakerKey);
    });

    it('Should generate a proof with predefined actions for codeBreaker victory and settle.', async () => {
      const rounds = 5;
      const winnerFlag = 'codebreaker-victory';

      const expectedMsg = 'You are not the winner of this game!';

      const CBVictoryProof = await generateTestProofs(
        winnerFlag,
        rounds,
        codeMasterSalt,
        secretCombination,
        codeBreakerKey,
        codeMasterKey,
        gameGuesses
      );

      await submitGameProof(CBVictoryProof);

      const publicOutputs = CBVictoryProof.publicOutput;

      const [turnCount, , isSolved] = separateTurnCountAndMaxAttemptSolved(
        zkapp.turnCountMaxAttemptsIsSolved.get()
      );

      const attemptList = gameGuesses.totalAttempts.slice(0, rounds - 1);

      const expectedGuessHistory = deserializeCombinationHistory(
        zkapp.packedGuessHistory.get()
      );

      const separatedHistory = Array.from({ length: rounds - 1 }, (_, i) =>
        separateCombinationDigits(expectedGuessHistory[i]).map(Number)
      );

      expect(separatedHistory).toEqual(attemptList);

      expect(publicOutputs.solutionHash).toEqual(zkapp.solutionHash.get());

      expect(turnCount.toBigInt()).toEqual(publicOutputs.turnCount.toBigInt());

      expect(isSolved.toBigInt()).toEqual(1n);

      expect(zkapp.codeBreakerId.get()).toEqual(
        Poseidon.hash(codeBreakerPubKey.toFields())
      );

      await expectClaimRewardToFail(
        codeMasterPubKey,
        codeMasterKey,
        expectedMsg
      );
      await claimReward(codeBreakerPubKey, codeBreakerKey);
    });

    it('Should generate a proof with randomly chosen actions for unsolved game and fail to settle.', async () => {
      const rounds = 5;
      const expectedMsg = 'You are not the winner of this game!';
      const winnerFlag = 'unsolved';

      const unsolvedProof = await generateTestProofs(
        winnerFlag,
        rounds,
        codeMasterSalt,
        secretCombination,
        codeBreakerKey,
        codeMasterKey
      );

      const publicOutputs = unsolvedProof.publicOutput;

      await submitGameProof(unsolvedProof);

      const [turnCount, , isSolved] = separateTurnCountAndMaxAttemptSolved(
        zkapp.turnCountMaxAttemptsIsSolved.get()
      );

      expect(publicOutputs.solutionHash).toEqual(zkapp.solutionHash.get());
      expect(turnCount.toBigInt()).toEqual(publicOutputs.turnCount.toBigInt());
      expect(isSolved.toBigInt()).toEqual(0n);
      expect(zkapp.codeBreakerId.get()).toEqual(
        Poseidon.hash(codeBreakerPubKey.toFields())
      );

      await expectClaimRewardToFail(
        codeMasterPubKey,
        codeMasterKey,
        expectedMsg
      );
      await expectClaimRewardToFail(
        codeBreakerPubKey,
        codeBreakerKey,
        expectedMsg
      );
    });

    it('Should generate a proof with predefined actions for unsolved game and fail to settle.', async () => {
      const rounds = 5;
      const expectedMsg = 'You are not the winner of this game!';
      const winnerFlag = 'unsolved';

      const unsolvedProof = await generateTestProofs(
        winnerFlag,
        rounds,
        codeMasterSalt,
        secretCombination,
        codeBreakerKey,
        codeMasterKey,
        gameGuesses
      );

      const publicOutputs = unsolvedProof.publicOutput;

      await submitGameProof(unsolvedProof);

      const [turnCount, , isSolved] = separateTurnCountAndMaxAttemptSolved(
        zkapp.turnCountMaxAttemptsIsSolved.get()
      );

      const attemptList = gameGuesses.totalAttempts.slice(0, rounds);
      const expectedGuessHistory = deserializeCombinationHistory(
        zkapp.packedGuessHistory.get()
      );

      const separatedHistory = Array.from({ length: rounds }, (_, i) =>
        separateCombinationDigits(expectedGuessHistory[i]).map(Number)
      );

      expect(separatedHistory).toEqual(attemptList);
      expect(publicOutputs.solutionHash).toEqual(zkapp.solutionHash.get());
      expect(turnCount.toBigInt()).toEqual(publicOutputs.turnCount.toBigInt());
      expect(isSolved.toBigInt()).toEqual(0n);
      expect(zkapp.codeBreakerId.get()).toEqual(
        Poseidon.hash(codeBreakerPubKey.toFields())
      );

      await expectClaimRewardToFail(
        codeMasterPubKey,
        codeMasterKey,
        expectedMsg
      );
      await expectClaimRewardToFail(
        codeBreakerPubKey,
        codeBreakerKey,
        expectedMsg
      );
    });
  });
});<|MERGE_RESOLUTION|>--- conflicted
+++ resolved
@@ -248,11 +248,7 @@
       expect(error.message).toContain(expectedMsg);
       return;
     }
-<<<<<<< HEAD
-    throw new Error('Initialization should have failed');
-=======
     throw new Error('Game initialization should have failed');
->>>>>>> 33deb4f4
   }
 
   /**
