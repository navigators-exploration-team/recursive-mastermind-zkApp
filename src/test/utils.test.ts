import { StepProgram } from '../stepProgram';
import {
  compressRewardAndFinalizeSlot,
  compressTurnCountMaxAttemptSolved,
  separateTurnCountAndMaxAttemptSolved,
  separateRewardAndFinalizeSlot,
  getClueFromGuess,
  separateCombinationDigits,
  validateCombination,
  updateElementAtIndex,
  getElementAtIndex,
  deserializeClue,
  serializeClue,
  serializeCombinationHistory,
  deserializeCombinationHistory,
  serializeClueHistory,
  deserializeClueHistory,
} from '../utils';
<<<<<<< HEAD
import {
  generateTestProofs,
  guessConfig1,
  StepProgramCreateGame,
} from './testUtils';
import { Field, UInt32, UInt64, Poseidon, PrivateKey } from 'o1js';
=======

import { Field, Poseidon, PrivateKey, UInt32, UInt64 } from 'o1js';
import {
  generateTestProofs,
  gameGuesses,
  secretCombination,
} from './testUtils';
>>>>>>> 2a19fcfc

/*
 * Random combination generator function for utility function tests.
 *
 */
function generateRandomCombinations(length: number): Field[] {
  const randomNumbers: number[] = [];

  for (let i = 0; i < length; i++) {
    const randomFourDigitNumber = Math.floor(1000 + Math.random() * 9000);
    randomNumbers.push(randomFourDigitNumber);
  }

  return randomNumbers.map(Field);
}

describe('Provable utilities - unit tests', () => {
  describe('Tests for separateCombinationDigits function', () => {
    it('should reject a 3-digit combination', () => {
      const combination = Field(123);
      const expectedErrorMessage =
        'The combination must be a four-digit Field!';
      expect(() => separateCombinationDigits(combination)).toThrowError(
        expectedErrorMessage
      );
    });

    it('should reject a 5-digit combination', () => {
      const combination = Field(12345);
      const expectedErrorMessage =
        'The combination must be a four-digit Field!';
      expect(() => separateCombinationDigits(combination)).toThrowError(
        expectedErrorMessage
      );
    });

    it('should return the correct separated digits - case 1', () => {
      const combination = Field(1234);
      const expectedDigits = [1, 2, 3, 4].map(Field);

      expect(separateCombinationDigits(combination)).toEqual(expectedDigits);
    });

    it('should return the correct separated digits - case 2', () => {
      const combination = Field(5678);
      const expectedDigits = [5, 6, 7, 8].map(Field);

      expect(separateCombinationDigits(combination)).toEqual(expectedDigits);
    });

    it('should return the correct separated digits - case 3', () => {
      const combination = Field(7185);
      const expectedDigits = [7, 1, 8, 5].map(Field);

      expect(separateCombinationDigits(combination)).toEqual(expectedDigits);
    });
  });
  describe('Tests for validateCombination function', () => {
    describe('InValid Combinations: contains 0', () => {
      // No need to check if the first digit is 0, as this would reduce the combination to a 3-digit value.
      it('should reject combination: second digit is 0', () => {
        const expectedErrorMessage = 'Combination digit 2 should not be zero!';
        const combination = [1, 0, 9, 8].map(Field);
        expect(() => validateCombination(combination)).toThrowError(
          expectedErrorMessage
        );
      });

      it('should reject combination: third digit is 0', () => {
        const expectedErrorMessage = 'Combination digit 3 should not be zero!';
        const combination = [7, 2, 0, 5].map(Field);
        expect(() => validateCombination(combination)).toThrowError(
          expectedErrorMessage
        );
      });

      it('should reject combination: fourth digit is 0', () => {
        const expectedErrorMessage = 'Combination digit 4 should not be zero!';
        const combination = [9, 1, 5, 0].map(Field);
        expect(() => validateCombination(combination)).toThrowError(
          expectedErrorMessage
        );
      });
    });

    describe('Invalid Combinations: Not unique digits', () => {
      it('should reject combination: second digit is not unique', () => {
        const expectedErrorMessage = 'Combination digit 2 is not unique!';
        const combination = [1, 1, 9, 3].map(Field);
        expect(() => validateCombination(combination)).toThrowError(
          expectedErrorMessage
        );
      });

      it('should reject combination: third digit is not unique', () => {
        const expectedErrorMessage = 'Combination digit 3 is not unique!';
        const combination = [2, 5, 5, 7].map(Field);
        expect(() => validateCombination(combination)).toThrowError(
          expectedErrorMessage
        );
      });

      it('should reject combination: fourth digit is not unique', () => {
        const expectedErrorMessage = 'Combination digit 4 is not unique!';
        const combination = [2, 7, 5, 2].map(Field);
        expect(() => validateCombination(combination)).toThrowError(
          expectedErrorMessage
        );
      });
    });

    describe('Valid Combinations', () => {
      it('should accept a valid combination: case 1', () => {
        const combination = [2, 7, 5, 3].map(Field);
        expect(() => validateCombination(combination)).not.toThrow();
      });

      it('should accept a valid combination: case 2', () => {
        const combination = [9, 8, 6, 4].map(Field);
        expect(() => validateCombination(combination)).not.toThrow();
      });

      it('should accept a valid combination: case 3', () => {
        const combination = [7, 1, 3, 5].map(Field);
        expect(() => validateCombination(combination)).not.toThrow();
      });
    });
  });

  describe('Tests for getClueFromGuess function', () => {
    it('should return the correct clue: 0 hits - 0 blows', () => {
      const solution = [1, 2, 3, 4].map(Field);
      const guess = [5, 7, 8, 9].map(Field);
      const clue = getClueFromGuess(guess, solution);

      expect(clue).toEqual([0, 0, 0, 0].map(Field));
    });

    it('should return the correct clue: 1 hits - 0 blows', () => {
      const solution = [1, 2, 3, 4].map(Field);
      const guess = [1, 7, 8, 9].map(Field);
      const clue = getClueFromGuess(guess, solution);

      expect(clue).toEqual([2, 0, 0, 0].map(Field));
    });

    it('should return the correct clue: 4 hits - 0 blows', () => {
      const solution = [1, 7, 3, 9].map(Field);
      const guess = [1, 7, 3, 9].map(Field);
      const clue = getClueFromGuess(guess, solution);

      expect(clue).toEqual([2, 2, 2, 2].map(Field));
    });

    it('should return the correct clue: 1 hits - 1 blows', () => {
      const guess = [1, 7, 8, 2].map(Field);
      const solution = [1, 2, 3, 4].map(Field);
      const clue = getClueFromGuess(guess, solution);

      expect(clue).toEqual([2, 0, 0, 1].map(Field));
    });

    it('should return the correct clue: 2 hits - 2 blows', () => {
      const guess = [5, 3, 2, 7].map(Field);
      const solution = [5, 2, 3, 7].map(Field);
      const clue = getClueFromGuess(guess, solution);

      expect(clue).toEqual([2, 1, 1, 2].map(Field));
    });

    it('should return the correct clue: 0 hits - 4 blows', () => {
      const guess = [1, 2, 3, 4].map(Field);
      const solution = [4, 3, 2, 1].map(Field);
      const clue = getClueFromGuess(guess, solution);

      expect(clue).toEqual([1, 1, 1, 1].map(Field));
    });
  });

  describe('Tests for compressTurnCountMaxAttemptSolved function', () => {
    it('should compress the turn count, max attempt, and solved flag into a single Field value', () => {
      const turnCount = Field(5);
      const maxAttempts = Field(10);
      const isSolved = Field(1);

      const expectedValue = Field(51001);
      expect(
        compressTurnCountMaxAttemptSolved([turnCount, maxAttempts, isSolved])
      ).toEqual(expectedValue);
    });

    it('should throw an error if the turn count is greater than 100', () => {
      const turnCount = Field(101);
      const maxAttempts = Field(10);
      const isSolved = Field(1);

      const expectedErrorMessage = 'Turn count must be less than 100!';
      expect(() =>
        compressTurnCountMaxAttemptSolved([turnCount, maxAttempts, isSolved])
      ).toThrowError(expectedErrorMessage);
    });

    it('should throw an error if the max attempt is greater than 100', () => {
      const turnCount = Field(10);
      const maxAttempts = Field(101);
      const isSolved = Field(1);

      const expectedErrorMessage = 'Max attempt must be less than 100!';
      expect(() =>
        compressTurnCountMaxAttemptSolved([turnCount, maxAttempts, isSolved])
      ).toThrowError(expectedErrorMessage);
    });

    it('should throw an error if the solved flag is greater than 2', () => {
      const turnCount = Field(10);
      const maxAttempts = Field(10);
      const isSolved = Field(2);

      const expectedErrorMessage = 'Solved flag must be less than 2!';
      expect(() =>
        compressTurnCountMaxAttemptSolved([turnCount, maxAttempts, isSolved])
      ).toThrowError(expectedErrorMessage);
    });

    it('should successfully separate the compressed value into turn count, max attempt, and solved flag', () => {
      const compressedValue = Field(51001);
      const expectedDigits = [5, 10, 1].map(Field);

      expect(separateTurnCountAndMaxAttemptSolved(compressedValue)).toEqual(
        expectedDigits
      );
    });
  });

  describe('Tests for compressRewardAndFinalizeSlot function', () => {
    const rewardAmount = UInt64.from(100);
    const finalizeSlot = UInt32.from(10);
    it('should compress the reward amount and finalize slot into a single Field value', () => {
      const expectedValue = Field(2 ** 32 * 100 + 10);
      expect(compressRewardAndFinalizeSlot(rewardAmount, finalizeSlot)).toEqual(
        expectedValue
      );
    });

    it('should successfully separate the compressed value into reward amount and finalize slot', () => {
      const compressedValue = Field(2 ** 32 * 100 + 10);

      const separatedRewardAndFinalizeSlot =
        separateRewardAndFinalizeSlot(compressedValue);

      expect(separatedRewardAndFinalizeSlot.finalizeSlot).toEqual(finalizeSlot);
      expect(separatedRewardAndFinalizeSlot.rewardAmount).toEqual(rewardAmount);
    });
  });

  describe('Tests for packing/unpacking multiple fields', () => {
    describe('combination history', () => {
      it('should correctly pack and unpack a combination history of 4 updated elements', () => {
        const inputs = generateRandomCombinations(4);
        const packed = serializeCombinationHistory(inputs);
        const unpacked = deserializeCombinationHistory(packed);

        expect(unpacked.slice(0, inputs.length)).toEqual(inputs);
      });

      it('should correctly pack and unpack a combination history of 15 elements', () => {
        const inputs = generateRandomCombinations(15);
        const packed = serializeCombinationHistory(inputs);
        const unpacked = deserializeCombinationHistory(packed);

        expect(unpacked.slice(0, inputs.length)).toEqual(inputs);
      });

      it('should throw an error when attempting to pack more than 15 elements in combination history', () => {
        const shouldReject = () => {
          const inputs = generateRandomCombinations(16);
          const packed = serializeCombinationHistory(inputs);
          deserializeCombinationHistory(packed);
        };
        expect(shouldReject).toThrow();
      });
    });

    describe('clue history tests', () => {
      it('should correctly pack and unpack a clue history of 3 updated elements', () => {
        const clues = [
          [2, 0, 0, 1],
          [1, 2, 0, 0],
          [2, 2, 2, 2],
        ].map((c) => c.map(Field));

        const serializedClues = clues.map(serializeClue);
        const packedSerializedClues = serializeClueHistory(serializedClues);
        const unpackedSerializedClues = deserializeClueHistory(
          packedSerializedClues
        );
        const unpackedDeserializedClues =
          unpackedSerializedClues.map(deserializeClue);

        expect(unpackedDeserializedClues.slice(0, clues.length)).toEqual(clues);
      });

      it('should correctly pack and unpack a clue history of 15 elements', () => {
        const clues = Array.from({ length: 15 }, () => [1, 2, 1, 0].map(Field));
        const serializedClues = clues.map(serializeClue);
        const packedSerializedClues = serializeClueHistory(serializedClues);
        const unpackedSerializedClues = deserializeClueHistory(
          packedSerializedClues
        );
        const unpackedDeserializedClues =
          unpackedSerializedClues.map(deserializeClue);

        expect(unpackedDeserializedClues.slice(0, clues.length)).toEqual(clues);
      });

      it('should throw an error when attempting to pack more than 15 elements in clue history', () => {
        const shouldReject = () => {
          const clues = Array.from({ length: 16 }, () =>
            [1, 2, 1, 0].map(Field)
          );
          const serializedClues = clues.map(serializeClue);
          const packedSerializedClues = serializeClueHistory(serializedClues);
          deserializeClueHistory(packedSerializedClues);
        };
        expect(shouldReject).toThrow();
      });
    });
  });

  describe('Tests for dynamic indexing & updating of field arrays', () => {
    describe('getElementAtIndex', () => {
      it('should return the same elements as JS array indexing', () => {
        const fieldArray = generateRandomCombinations(10);
        for (let i = 0; i < fieldArray.length; i++) {
          expect(getElementAtIndex(fieldArray, Field(i))).toEqual(
            fieldArray[i]
          );
        }
      });

      it('should throw an error for out-of-bounds index', () => {
        const fieldArray = generateRandomCombinations(15);
        const shouldReject = () => {
          const outOfBoundIndex = Field(16);
          getElementAtIndex(fieldArray, outOfBoundIndex);
        };

        expect(shouldReject).toThrow(
          'Invalid index: Index out of bounds or multiple indices match!'
        );
      });
    });

    describe('updateElementAtIndex', () => {
      it('should correctly update an element at the specified index', () => {
        const fieldArray = generateRandomCombinations(10);
        const newValue = Field(9999);
        const indexToUpdate = Field(4); // Choose an index to update

        const updatedArray = updateElementAtIndex(
          newValue,
          fieldArray,
          indexToUpdate
        );

        // Ensure the updated index has the new value
        expect(getElementAtIndex(updatedArray, indexToUpdate)).toEqual(
          newValue
        );

        // Ensure other elements remain unchanged
        for (let i = 0; i < fieldArray.length; i++) {
          if (i !== 4) {
            expect(getElementAtIndex(updatedArray, Field(i))).toEqual(
              fieldArray[i]
            );
          }
        }
      });

      it('should throw an error for out-of-bounds index during update', () => {
        const fieldArray = generateRandomCombinations(10);
        const newValue = Field(9999);
        const outOfBoundIndex = Field(12); // Out of bounds for an array of length 10

        const shouldReject = () => {
          updateElementAtIndex(newValue, fieldArray, outOfBoundIndex);
        };

        expect(shouldReject).toThrow('Invalid index: Index out of bounds!');
      });
    });
  });
  describe('Should generate StepProgramProof for given parameters', () => {
    let codeMasterKey: PrivateKey;
    let codeBreakerKey: PrivateKey;
    let codeMasterSalt: Field;
<<<<<<< HEAD
=======
    let secret: number[];
>>>>>>> 2a19fcfc

    beforeAll(async () => {
      codeBreakerKey = PrivateKey.random();
      codeMasterKey = PrivateKey.random();
      codeMasterSalt = Field.random();

<<<<<<< HEAD
      await StepProgram.compile();
    });

    it('Should generate proofs and we shall obtain of codeMaster win.', async () => {
      const round = 15;
      const winnerFlag = 0;
      const actions = guessConfig1;
      const salt = codeMasterSalt;

      const secretCombination = actions.secret;
      const lastGameProof = await StepProgramCreateGame(
        secretCombination,
        salt,
        codeMasterKey
      );

      const proof = await generateTestProofs(
        round,
        winnerFlag,
        actions,
        lastGameProof,
        codeBreakerKey,
        codeMasterKey,
        salt
      );

=======
      const proofsEnabled = false;

      // Can be changed depending on need.
      secret = secretCombination;

      await StepProgram.compile({ proofsEnabled });
    });

    it('Should generate codeMaster victory proof with random actions', async () => {
      // On-chain limit for maxAttempts (if not specified for a custom value) is 15. Any attempts equal to 15 and not solved (or any attempts that is greater than 15) would lead to codemaster's victory.
      const rounds = 15;
      const winnerFlag = 'codemaster-victory';
      const salt = codeMasterSalt;

      const proof = await generateTestProofs(
        winnerFlag,
        rounds,
        salt,
        secret,
        codeBreakerKey,
        codeMasterKey
      );

      const publicOutputs = proof.publicOutput;

      // Get outputted numbers and history
      const outputNumbers = separateCombinationDigits(
        proof.publicOutput.lastGuess
      );

      const computedHash = Poseidon.hash([...outputNumbers, salt]);

      const solutionHash = proof.publicOutput.solutionHash;
      expect(solutionHash).not.toEqual(computedHash);
      expect(BigInt(rounds)).toEqual(
        publicOutputs.turnCount.sub(1).div(2).toBigInt()
      );
    });

    it('Should generate codeBreaker victory proof with random actions', async () => {
      const rounds = 7;
      const winnerFlag = 'codebreaker-victory';
      const actions = gameGuesses;
      const salt = codeMasterSalt;

      const proof = await generateTestProofs(
        winnerFlag,
        rounds,
        salt,
        secret,
        codeBreakerKey,
        codeMasterKey
      );

      const publicOutputs = proof.publicOutput;

      const outputNumbers = separateCombinationDigits(publicOutputs.lastGuess);

      // Getting until round - 1, since in proof generation first round - 1 elements are used before secret combination.
      const attemptList = actions.totalAttempts.slice(0, rounds - 1);
      attemptList.push(secretCombination);

      const computedHash = Poseidon.hash([...outputNumbers, salt]);
      const solutionHash = publicOutputs.solutionHash;

      expect(solutionHash).toEqual(computedHash);
      expect(outputNumbers.map(Number)).toEqual([6, 3, 8, 4]);
      expect(BigInt(rounds)).toEqual(
        publicOutputs.turnCount.sub(1).div(2).toBigInt()
      );
    });

    it('Should generate an unsolved game proof with random actions.', async () => {
      const rounds = 10;
      const winnerFlag = 'unsolved';
      const salt = codeMasterSalt;

      const proof = await generateTestProofs(
        winnerFlag,
        rounds,
        salt,
        secret,
        codeBreakerKey,
        codeMasterKey,
        gameGuesses
      );

      const publicOutputs = proof.publicOutput;

      const outputNumbers = separateCombinationDigits(publicOutputs.lastGuess);

      const computedHash = Poseidon.hash([...outputNumbers, salt]);
      const solutionHash = publicOutputs.solutionHash;

      expect(solutionHash).not.toEqual(computedHash);

      expect(BigInt(rounds)).toEqual(
        publicOutputs.turnCount.sub(1).div(2).toBigInt()
      );
    });

    it('Should generate codeMaster victory proof with predefined actions.', async () => {
      const rounds = 15;
      const winnerFlag = 'codemaster-victory';
      const salt = codeMasterSalt;

      const proof = await generateTestProofs(
        winnerFlag,
        rounds,
        salt,
        secret,
        codeBreakerKey,
        codeMasterKey,
        gameGuesses
      );

      const publicOutputs = proof.publicOutput;

>>>>>>> 2a19fcfc
      // Get outputted numbers and history
      const outputNumbers = separateCombinationDigits(
        proof.publicOutput.lastGuess
      );

      const history = deserializeCombinationHistory(
        proof.publicOutput.packedGuessHistory
      );
<<<<<<< HEAD
      const separatedHistory = Array.from({ length: round }, (_, i) =>
        separateCombinationDigits(history[i]).map(Number)
      );
      const attemptList = actions.totalAttempts.slice(0, round);

      const computedHash = Poseidon.hash([...outputNumbers, salt]);
      const solutionHash = proof.publicOutput.solutionHash;

      expect(separatedHistory).toEqual(attemptList);
      expect(solutionHash).not.toEqual(computedHash);
      expect(outputNumbers.map(Number)).toEqual([8, 3, 5, 2]);
    });

    it('Should generate a game where codeBreaker wins', async () => {
      const round = 7;
      const winnerFlag = 1;
      const actions = guessConfig1;
      const salt = codeMasterSalt;

      const secretCombination = actions.secret;
      const lastGameProof = await StepProgramCreateGame(
        secretCombination,
        salt,
        codeMasterKey
      );

      const proof = await generateTestProofs(
        round,
        winnerFlag,
        actions,
        lastGameProof,
        codeBreakerKey,
        codeMasterKey,
        salt
=======
      const separatedHistory = Array.from({ length: rounds }, (_, i) =>
        separateCombinationDigits(history[i]).map(Number)
      );
      const attemptList = gameGuesses.totalAttempts.slice(0, rounds);

      const computedHash = Poseidon.hash([...outputNumbers, salt]);
      let secretDigits = secret.map(Field);

      const myHash = Poseidon.hash([...secretDigits, salt]);
      const solutionHash = proof.publicOutput.solutionHash;

      expect(myHash).toEqual(solutionHash);

      expect(separatedHistory).toEqual(attemptList);
      expect(solutionHash).not.toEqual(computedHash);
      expect(outputNumbers.map(Number)).toEqual([8, 3, 5, 2]);
      expect(BigInt(rounds)).toEqual(
        publicOutputs.turnCount.sub(1).div(2).toBigInt()
      );
    });

    it('Should generate codeBreaker victory proof with predefined actions', async () => {
      const rounds = 7;
      const winnerFlag = 'codebreaker-victory';
      const actions = gameGuesses;
      const salt = codeMasterSalt;

      const proof = await generateTestProofs(
        winnerFlag,
        rounds,
        salt,
        secret,
        codeBreakerKey,
        codeMasterKey,
        gameGuesses
>>>>>>> 2a19fcfc
      );

      const publicOutputs = proof.publicOutput;

      const outputNumbers = separateCombinationDigits(publicOutputs.lastGuess);
      const history = deserializeCombinationHistory(
        publicOutputs.packedGuessHistory
      );
<<<<<<< HEAD
      const separatedHistory = Array.from({ length: round }, (_, i) =>
=======
      const separatedHistory = Array.from({ length: rounds }, (_, i) =>
>>>>>>> 2a19fcfc
        separateCombinationDigits(history[i]).map(Number)
      );

      // Getting until round - 1, since in proof generation first round - 1 elements are used before secret combination.
<<<<<<< HEAD
      const attemptList = actions.totalAttempts.slice(0, round - 1);
=======
      const attemptList = actions.totalAttempts.slice(0, rounds - 1);
>>>>>>> 2a19fcfc
      attemptList.push(secretCombination);

      const computedHash = Poseidon.hash([...outputNumbers, salt]);
      const solutionHash = publicOutputs.solutionHash;

      expect(separatedHistory).toEqual(attemptList);
      expect(solutionHash).toEqual(computedHash);
      expect(outputNumbers.map(Number)).toEqual([6, 3, 8, 4]);
<<<<<<< HEAD
      expect(BigInt(round)).toEqual(
        publicOutputs.turnCount.sub(1).div(2).toBigInt()
      );
    });
    it('Should generate a proof that is not solved yet.', async () => {
      const round = 7;
      const winnerFlag = 2;
      const actions = guessConfig1;
      const salt = codeMasterSalt;

      const secretCombination = actions.secret;
      const lastGameProof = await StepProgramCreateGame(
        secretCombination,
        salt,
        codeMasterKey
      );

      const proof = await generateTestProofs(
        round,
        winnerFlag,
        actions,
        lastGameProof,
        codeBreakerKey,
        codeMasterKey,
        salt
=======
      expect(BigInt(rounds)).toEqual(
        publicOutputs.turnCount.sub(1).div(2).toBigInt()
      );
    });

    it('Should generate an unsolved game proof with predefined actions.', async () => {
      const rounds = 10;
      const winnerFlag = 'unsolved';
      const salt = codeMasterSalt;

      const proof = await generateTestProofs(
        winnerFlag,
        rounds,
        salt,
        secret,
        codeBreakerKey,
        codeMasterKey,
        gameGuesses
>>>>>>> 2a19fcfc
      );

      const publicOutputs = proof.publicOutput;

      const outputNumbers = separateCombinationDigits(publicOutputs.lastGuess);

<<<<<<< HEAD
      const computedHash = Poseidon.hash([...outputNumbers, salt]);
      const solutionHash = publicOutputs.solutionHash;

      expect(solutionHash).not.toEqual(computedHash);

      expect(BigInt(round)).toEqual(
=======
      const history = deserializeCombinationHistory(
        publicOutputs.packedGuessHistory
      );
      const separatedHistory = Array.from({ length: rounds }, (_, i) =>
        separateCombinationDigits(history[i]).map(Number)
      );

      const attemptList = gameGuesses.totalAttempts.slice(0, rounds);

      const computedHash = Poseidon.hash([...outputNumbers, salt]);
      const solutionHash = publicOutputs.solutionHash;

      expect(separatedHistory).toEqual(attemptList);
      expect(solutionHash).not.toEqual(computedHash);
      expect(BigInt(rounds)).toEqual(
>>>>>>> 2a19fcfc
        publicOutputs.turnCount.sub(1).div(2).toBigInt()
      );
    });
  });
});<|MERGE_RESOLUTION|>--- conflicted
+++ resolved
@@ -16,14 +16,6 @@
   serializeClueHistory,
   deserializeClueHistory,
 } from '../utils';
-<<<<<<< HEAD
-import {
-  generateTestProofs,
-  guessConfig1,
-  StepProgramCreateGame,
-} from './testUtils';
-import { Field, UInt32, UInt64, Poseidon, PrivateKey } from 'o1js';
-=======
 
 import { Field, Poseidon, PrivateKey, UInt32, UInt64 } from 'o1js';
 import {
@@ -31,7 +23,6 @@
   gameGuesses,
   secretCombination,
 } from './testUtils';
->>>>>>> 2a19fcfc
 
 /*
  * Random combination generator function for utility function tests.
@@ -429,44 +420,13 @@
     let codeMasterKey: PrivateKey;
     let codeBreakerKey: PrivateKey;
     let codeMasterSalt: Field;
-<<<<<<< HEAD
-=======
     let secret: number[];
->>>>>>> 2a19fcfc
 
     beforeAll(async () => {
       codeBreakerKey = PrivateKey.random();
       codeMasterKey = PrivateKey.random();
       codeMasterSalt = Field.random();
 
-<<<<<<< HEAD
-      await StepProgram.compile();
-    });
-
-    it('Should generate proofs and we shall obtain of codeMaster win.', async () => {
-      const round = 15;
-      const winnerFlag = 0;
-      const actions = guessConfig1;
-      const salt = codeMasterSalt;
-
-      const secretCombination = actions.secret;
-      const lastGameProof = await StepProgramCreateGame(
-        secretCombination,
-        salt,
-        codeMasterKey
-      );
-
-      const proof = await generateTestProofs(
-        round,
-        winnerFlag,
-        actions,
-        lastGameProof,
-        codeBreakerKey,
-        codeMasterKey,
-        salt
-      );
-
-=======
       const proofsEnabled = false;
 
       // Can be changed depending on need.
@@ -585,7 +545,6 @@
 
       const publicOutputs = proof.publicOutput;
 
->>>>>>> 2a19fcfc
       // Get outputted numbers and history
       const outputNumbers = separateCombinationDigits(
         proof.publicOutput.lastGuess
@@ -594,42 +553,6 @@
       const history = deserializeCombinationHistory(
         proof.publicOutput.packedGuessHistory
       );
-<<<<<<< HEAD
-      const separatedHistory = Array.from({ length: round }, (_, i) =>
-        separateCombinationDigits(history[i]).map(Number)
-      );
-      const attemptList = actions.totalAttempts.slice(0, round);
-
-      const computedHash = Poseidon.hash([...outputNumbers, salt]);
-      const solutionHash = proof.publicOutput.solutionHash;
-
-      expect(separatedHistory).toEqual(attemptList);
-      expect(solutionHash).not.toEqual(computedHash);
-      expect(outputNumbers.map(Number)).toEqual([8, 3, 5, 2]);
-    });
-
-    it('Should generate a game where codeBreaker wins', async () => {
-      const round = 7;
-      const winnerFlag = 1;
-      const actions = guessConfig1;
-      const salt = codeMasterSalt;
-
-      const secretCombination = actions.secret;
-      const lastGameProof = await StepProgramCreateGame(
-        secretCombination,
-        salt,
-        codeMasterKey
-      );
-
-      const proof = await generateTestProofs(
-        round,
-        winnerFlag,
-        actions,
-        lastGameProof,
-        codeBreakerKey,
-        codeMasterKey,
-        salt
-=======
       const separatedHistory = Array.from({ length: rounds }, (_, i) =>
         separateCombinationDigits(history[i]).map(Number)
       );
@@ -665,7 +588,6 @@
         codeBreakerKey,
         codeMasterKey,
         gameGuesses
->>>>>>> 2a19fcfc
       );
 
       const publicOutputs = proof.publicOutput;
@@ -674,20 +596,12 @@
       const history = deserializeCombinationHistory(
         publicOutputs.packedGuessHistory
       );
-<<<<<<< HEAD
-      const separatedHistory = Array.from({ length: round }, (_, i) =>
-=======
       const separatedHistory = Array.from({ length: rounds }, (_, i) =>
->>>>>>> 2a19fcfc
         separateCombinationDigits(history[i]).map(Number)
       );
 
       // Getting until round - 1, since in proof generation first round - 1 elements are used before secret combination.
-<<<<<<< HEAD
-      const attemptList = actions.totalAttempts.slice(0, round - 1);
-=======
       const attemptList = actions.totalAttempts.slice(0, rounds - 1);
->>>>>>> 2a19fcfc
       attemptList.push(secretCombination);
 
       const computedHash = Poseidon.hash([...outputNumbers, salt]);
@@ -696,33 +610,6 @@
       expect(separatedHistory).toEqual(attemptList);
       expect(solutionHash).toEqual(computedHash);
       expect(outputNumbers.map(Number)).toEqual([6, 3, 8, 4]);
-<<<<<<< HEAD
-      expect(BigInt(round)).toEqual(
-        publicOutputs.turnCount.sub(1).div(2).toBigInt()
-      );
-    });
-    it('Should generate a proof that is not solved yet.', async () => {
-      const round = 7;
-      const winnerFlag = 2;
-      const actions = guessConfig1;
-      const salt = codeMasterSalt;
-
-      const secretCombination = actions.secret;
-      const lastGameProof = await StepProgramCreateGame(
-        secretCombination,
-        salt,
-        codeMasterKey
-      );
-
-      const proof = await generateTestProofs(
-        round,
-        winnerFlag,
-        actions,
-        lastGameProof,
-        codeBreakerKey,
-        codeMasterKey,
-        salt
-=======
       expect(BigInt(rounds)).toEqual(
         publicOutputs.turnCount.sub(1).div(2).toBigInt()
       );
@@ -741,21 +628,12 @@
         codeBreakerKey,
         codeMasterKey,
         gameGuesses
->>>>>>> 2a19fcfc
       );
 
       const publicOutputs = proof.publicOutput;
 
       const outputNumbers = separateCombinationDigits(publicOutputs.lastGuess);
 
-<<<<<<< HEAD
-      const computedHash = Poseidon.hash([...outputNumbers, salt]);
-      const solutionHash = publicOutputs.solutionHash;
-
-      expect(solutionHash).not.toEqual(computedHash);
-
-      expect(BigInt(round)).toEqual(
-=======
       const history = deserializeCombinationHistory(
         publicOutputs.packedGuessHistory
       );
@@ -771,7 +649,6 @@
       expect(separatedHistory).toEqual(attemptList);
       expect(solutionHash).not.toEqual(computedHash);
       expect(BigInt(rounds)).toEqual(
->>>>>>> 2a19fcfc
         publicOutputs.turnCount.sub(1).div(2).toBigInt()
       );
     });
