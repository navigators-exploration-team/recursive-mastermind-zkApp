--- conflicted
+++ resolved
@@ -1,4 +1,4 @@
-import { Field, PrivateKey, PublicKey, Poseidon } from 'o1js';
+import { Field, PrivateKey, PublicKey, Poseidon, Signature } from 'o1js';
 import {
   compressCombinationDigits,
   deserializeClue,
@@ -53,12 +53,8 @@
     codeBreakerPubKey = codeBreakerKey.toPublicKey();
     codeBreakerId = Poseidon.hash(codeBreakerPubKey.toFields());
   });
-<<<<<<< HEAD
+
   async function expectCreateGameToFail(
-=======
-
-  async function testInvalidCreateGame(
->>>>>>> 7f2d335c
     combination: number[],
     expectedErrorMessage?: string
   ) {
@@ -75,12 +71,8 @@
       await StepProgramMakeGuess(lastProof, guess, signerKey);
     }).rejects.toThrowError(expectedErrorMessage);
   }
-<<<<<<< HEAD
+
   async function expectGiveClueToFail(
-=======
-
-  async function testInvalidClue(
->>>>>>> 7f2d335c
     combination: number[],
     expectedErrorMessage?: string,
     signerKey = codeMasterKey,
@@ -113,12 +105,8 @@
         codeMasterKey
       );
 
-<<<<<<< HEAD
-      const publicOutputs = lastProof.publicOutput;
-=======
-      const publicOutputs = stepProof.proof.publicOutput;
-
->>>>>>> 7f2d335c
+      const publicOutputs = lastProof.publicOutput;
+
       expect(publicOutputs.codeMasterId).toEqual(codeMasterId);
       expect(publicOutputs.codeBreakerId).toEqual(Field.empty());
       expect(publicOutputs.solutionHash).toEqual(
@@ -130,13 +118,8 @@
       expect(publicOutputs.lastGuess).toEqual(Field.empty());
       expect(publicOutputs.serializedClue).toEqual(Field.empty());
       expect(publicOutputs.turnCount.toBigInt()).toEqual(1n);
-<<<<<<< HEAD
-=======
       expect(publicOutputs.packedClueHistory).toEqual(Field.from(0));
       expect(publicOutputs.packedGuessHistory).toEqual(Field.from(0));
-
-      lastProof = stepProof.proof;
->>>>>>> 7f2d335c
     });
   });
 
@@ -159,40 +142,30 @@
 
     it('codeBreaker should make a guess successfully', async () => {
       const firstGuess = [1, 5, 6, 2];
+      const unseparatedGuess = compressCombinationDigits(firstGuess.map(Field));
       lastProof = await StepProgramMakeGuess(
         lastProof,
         firstGuess,
         codeBreakerKey
       );
 
-<<<<<<< HEAD
-      const publicOutputs = lastProof.publicOutput;
-=======
-      const publicOutputs = stepProof.proof.publicOutput;
+      const publicOutputs = lastProof.publicOutput;
       const deserializedGuess = deserializeCombinationHistory(
         publicOutputs.packedGuessHistory
       )[0];
->>>>>>> 7f2d335c
-
-      expect(publicOutputs.codeMasterId).toEqual(codeMasterId);
-      expect(publicOutputs.codeBreakerId).toEqual(codeBreakerId);
-      expect(publicOutputs.solutionHash).toEqual(
-        lastProof.publicOutput.solutionHash
-      );
-<<<<<<< HEAD
-      expect(publicOutputs.lastGuess).toEqual(
-        compressCombinationDigits(firstGuess.map(Field))
-      );
-      expect(publicOutputs.serializedClue).toEqual(Field.empty());
-      expect(publicOutputs.turnCount.toBigInt()).toEqual(2n);
-=======
+
+      expect(publicOutputs.codeMasterId).toEqual(codeMasterId);
+      expect(publicOutputs.codeBreakerId).toEqual(codeBreakerId);
+      expect(publicOutputs.solutionHash).toEqual(
+        lastProof.publicOutput.solutionHash
+      );
+
+      expect(publicOutputs.lastGuess).toEqual(unseparatedGuess);
       expect(publicOutputs.lastGuess).toEqual(unseparatedGuess);
       expect(publicOutputs.lastGuess).toEqual(deserializedGuess);
       expect(publicOutputs.serializedClue).toEqual(Field.empty());
       expect(publicOutputs.turnCount.toBigInt()).toEqual(2n);
       expect(deserializedGuess).toEqual(unseparatedGuess);
-      lastProof = stepProof.proof;
->>>>>>> 7f2d335c
     });
 
     it('should reject makeGuess in the wrong turn', async () => {
@@ -239,15 +212,12 @@
         codeMasterSalt,
         codeMasterKey
       );
-<<<<<<< HEAD
-      const publicOutputs = lastProof.publicOutput;
-=======
-
-      const publicOutputs = stepProof.proof.publicOutput;
+
+      const publicOutputs = lastProof.publicOutput;
+
       const deserializedClue = deserializeClueHistory(
         publicOutputs.packedClueHistory
       )[0];
->>>>>>> 7f2d335c
 
       expect(publicOutputs.codeMasterId).toEqual(codeMasterId);
       expect(publicOutputs.codeBreakerId).toEqual(codeBreakerId);
@@ -260,12 +230,7 @@
         serializeClue([2, 0, 0, 1].map(Field))
       );
       expect(publicOutputs.turnCount.toBigInt()).toEqual(3n);
-<<<<<<< HEAD
-=======
       expect(publicOutputs.packedClueHistory).toEqual(deserializedClue);
-
-      lastProof = stepProof.proof;
->>>>>>> 7f2d335c
     });
 
     it('should reject the codeMaster from calling this method out of sequence', async () => {
@@ -290,33 +255,14 @@
       const unseparatedGuess = compressCombinationDigits(
         secondGuess.map(Field)
       );
-<<<<<<< HEAD
 
       lastProof = await StepProgramMakeGuess(
-=======
-      const stepProof = await StepProgram.makeGuess(
-        {
-          authPubKey: codeBreakerPubKey,
-          authSignature: Signature.create(codeBreakerKey, [
-            unseparatedGuess,
-            Field.from(
-              lastProof ? lastProof.publicOutput.turnCount.toBigInt() : 1n
-            ),
-          ]),
-        },
->>>>>>> 7f2d335c
         lastProof,
         secondGuess,
         codeBreakerKey
       );
-<<<<<<< HEAD
-      const publicOutputs = lastProof.publicOutput;
-
-      expect(publicOutputs.lastGuess).toEqual(unseparatedGuess);
-      expect(publicOutputs.turnCount.toBigInt()).toEqual(4n);
-=======
-
-      const publicOutputs = stepProof.proof.publicOutput;
+
+      const publicOutputs = lastProof.publicOutput;
       const [firstData, secondData] = deserializeCombinationHistory(
         publicOutputs.packedGuessHistory
       );
@@ -325,9 +271,6 @@
       expect(publicOutputs.turnCount.toBigInt()).toEqual(4n);
       expect(firstData).toEqual(Field.from(1562));
       expect(secondData).toEqual(unseparatedGuess);
-
-      lastProof = stepProof.proof;
->>>>>>> 7f2d335c
     });
 
     it('should reject the codebraker from calling this method out of sequence', async () => {
@@ -393,15 +336,11 @@
         codeMasterKey
       );
 
-<<<<<<< HEAD
-      const publicOutputs = lastProof.publicOutput;
-=======
-      const publicOutputs = stepProof.proof.publicOutput;
+      const publicOutputs = lastProof.publicOutput;
       const deserializedClue = deserializeClueHistory(
         publicOutputs.packedClueHistory
       )[0];
       const clue = deserializeClue(deserializedClue);
->>>>>>> 7f2d335c
 
       expect(publicOutputs.codeMasterId).toEqual(codeMasterId);
       expect(publicOutputs.codeBreakerId).toEqual(codeBreakerId);
@@ -413,12 +352,7 @@
         serializeClue([2, 2, 2, 2].map(Field))
       );
       expect(publicOutputs.turnCount.toBigInt()).toEqual(3n);
-<<<<<<< HEAD
-=======
       expect(clue).toEqual([2, 2, 2, 2].map(Field));
-
-      lastProof = stepProof.proof;
->>>>>>> 7f2d335c
     });
 
     it('should reject next guess: secret is already solved', async () => {
